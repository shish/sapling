--- conflicted
+++ resolved
@@ -169,23 +169,6 @@
             result[key.lower()] = value
         return result
 
-<<<<<<< HEAD
-    def diffopts(self, opts={}):
-        return mdiff.diffopts(
-            text=opts.get('text'),
-            showfunc=(opts.get('show_function') or
-                      self.configbool('diff', 'showfunc', None)),
-            git=(opts.get('git') or
-                 self.configbool('diff', 'git', None)),
-            ignorews=(opts.get('ignore_all_space') or
-                      self.configbool('diff', 'ignorews', None)),
-            ignorewsamount=(opts.get('ignore_space_change') or
-                            self.configbool('diff', 'ignorewsamount', None)),
-            ignoreblanklines=(opts.get('ignore_blank_lines') or
-                              self.configbool('diff', 'ignoreblanklines', None)))
-
-=======
->>>>>>> 975492a5
     def username(self):
         """Return default username to be used in commits.
 
