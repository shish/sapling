--- conflicted
+++ resolved
@@ -188,7 +188,6 @@
             dest_repo = repository(ui, dest)
 
         else:
-<<<<<<< HEAD
             dest_repo = repository(ui, dest, create=True)
 
             revs = None
@@ -206,6 +205,9 @@
             else:
                 raise util.Abort(_("clone from remote to remote not supported"))
 
+        if dir_cleanup:
+            dir_cleanup.close()
+
         if dest_repo.local():
             fp = dest_repo.opener("hgrc", "w", text=True)
             fp.write("[paths]\n")
@@ -218,39 +220,10 @@
                 except:
                     checkout = dest_repo.changelog.tip()
                 _update(dest_repo, checkout)
-        if dir_cleanup:
-            dir_cleanup.close()
 
         return src_repo, dest_repo
     finally:
         del src_lock, dest_lock, dir_cleanup
-=======
-            raise util.Abort(_("clone from remote to remote not supported"))
-
-    if src_lock:
-        src_lock.release()
-
-    if dir_cleanup:
-        dir_cleanup.close()
-
-    if dest_repo.local():
-        fp = dest_repo.opener("hgrc", "w", text=True)
-        fp.write("[paths]\n")
-        fp.write("default = %s\n" % abspath)
-        fp.close()
-
-        if dest_lock:
-            dest_lock.release()
-
-        if update:
-            try:
-                checkout = dest_repo.lookup("default")
-            except:
-                checkout = dest_repo.changelog.tip()
-            _update(dest_repo, checkout)
-
-    return src_repo, dest_repo
->>>>>>> c012edc9
 
 def _showstats(repo, stats):
     stats = ((stats[0], _("updated")),
