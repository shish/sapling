--- conflicted
+++ resolved
@@ -10,11 +10,7 @@
 from repo import *
 from i18n import _
 import localrepo, bundlerepo, httprepo, sshrepo, statichttprepo
-<<<<<<< HEAD
 import errno, lock, os, shutil, util, extensions
-=======
-import errno, lock, os, shutil, util, cmdutil, extensions
->>>>>>> 03693642
 import merge as _merge
 import verify as _verify
 
@@ -218,12 +214,9 @@
             else:
                 raise util.Abort(_("clone from remote to remote not supported"))
 
-<<<<<<< HEAD
-=======
         if dir_cleanup:
             dir_cleanup.close()
 
->>>>>>> 03693642
         if dest_repo.local():
             fp = dest_repo.opener("hgrc", "w", text=True)
             fp.write("[paths]\n")
@@ -236,11 +229,6 @@
                 except:
                     checkout = dest_repo.changelog.tip()
                 _update(dest_repo, checkout)
-<<<<<<< HEAD
-        if dir_cleanup:
-            dir_cleanup.close()
-=======
->>>>>>> 03693642
 
         return src_repo, dest_repo
     finally:
