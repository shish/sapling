--- conflicted
+++ resolved
@@ -197,22 +197,13 @@
             return open(opt, 'w')
         return default
 
-<<<<<<< HEAD
-    address = ui.config("web", "address", "")
-    port = int(ui.config("web", "port", 8000))
-    use_ipv6 = ui.configbool("web", "ipv6")
-    webdir_conf = ui.config("web", "webdir_conf")
-    ssl_cert = ui.config("web", "certificate")
-    accesslog = openlog(ui.config("web", "accesslog", "-"), sys.stdout)
-    errorlog = openlog(ui.config("web", "errorlog", "-"), sys.stderr)
-=======
     address = repo.ui.config("web", "address", "")
     port = int(repo.ui.config("web", "port", 8000))
     use_ipv6 = repo.ui.configbool("web", "ipv6")
     webdir_conf = repo.ui.config("web", "webdir_conf")
+    ssl_cert = repo.ui.config("web", "certificate")
     accesslog = openlog(repo.ui.config("web", "accesslog", "-"), sys.stdout)
     errorlog = openlog(repo.ui.config("web", "errorlog", "-"), sys.stderr)
->>>>>>> e4f786c4
 
     if use_threads:
         try:
