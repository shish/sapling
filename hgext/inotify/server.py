--- conflicted
+++ resolved
@@ -441,16 +441,6 @@
         if oldstatus and oldstatus in self.statuskeys \
             and oldstatus != newstatus:
             del self.statustrees[oldstatus].dir(root).files[fn]
-<<<<<<< HEAD
-        if newstatus and newstatus != 'i':
-            d.files[fn] = newstatus
-            if newstatus in self.statuskeys:
-                dd = self.statustrees[newstatus].dir(root)
-                if oldstatus != newstatus or fn not in dd.files:
-                    dd.files[fn] = newstatus
-        else:
-            d.files.pop(fn, None)
-=======
 
         if newstatus in (None, 'i'):
             d.files.pop(fn, None)
@@ -458,7 +448,6 @@
             d.files[fn] = newstatus
             if newstatus != 'n':
                 self.statustrees[newstatus].dir(root).files[fn] = newstatus
->>>>>>> f1cc50d9
 
 
     def check_deleted(self, key):
@@ -466,11 +455,7 @@
         # may have vanished from the dirstate; we must clean them up.
         nuke = []
         for wfn, ignore in self.statustrees[key].walk(key):
-<<<<<<< HEAD
-            if wfn not in self.repo.dirstate:
-=======
             if wfn not in self.dirstate:
->>>>>>> f1cc50d9
                 nuke.append(wfn)
         for wfn in nuke:
             root, fn = split(wfn)
@@ -654,12 +639,6 @@
                 # ignore subdirectories of .hg/ (merge, patches...)
                 continue
 
-            # paths have been normalized, wpath never ends with a '/'
-
-            if wpath.startswith('.hg/') and evt.mask & inotify.IN_ISDIR:
-                # ignore subdirectories of .hg/ (merge, patches...)
-                continue
-
             if evt.mask & inotify.IN_UNMOUNT:
                 self.process_unmount(wpath, evt)
             elif evt.mask & (inotify.IN_MODIFY | inotify.IN_ATTRIB):
