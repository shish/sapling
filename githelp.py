--- conflicted
+++ resolved
@@ -138,17 +138,16 @@
     args, opts = parseoptions(ui, cmdoptions, args)
 
     if (opts.get('patch')):
-<<<<<<< HEAD
         ui.status("note: hg crecord provides a more powerful UI for recording changes\n")
         ui.status("note: record and crecord will commit when complete, as there is no staging area in mercurial\n\n")
-
-=======
-        ui.status("note: hg crecord provides a more powerful UI for recording changes\n\n")
->>>>>>> 54b6316c
         cmd = Command('record')
     else:
         cmd = Command("add")
 
+        if not opts.get('all'):
+            cmd.extend(args)
+        else:
+            ui.status("note: use hg addremove to remove files that have been deleted.\n\n")
         if not opts.get('all'):
             cmd.extend(args)
         else:
